--- conflicted
+++ resolved
@@ -648,9 +648,6 @@
 
 	// Use pre-initialized tools (manual + MCP tools already combined during agent creation)
 	allTools := a.tools
-<<<<<<< HEAD
-	// If tools are available and plan approval is required, generate an execution plan
-=======
 
 	if len(a.mcpServers) > 0 {
 		mcpTools, err := a.collectMCPTools(ctx)
@@ -666,7 +663,6 @@
 		allTools = append(allTools, lazyMCPTools...)
 	}
 
->>>>>>> 7dd6a5f7
 	if (len(allTools) > 0) && a.requirePlanApproval {
 		a.planGenerator = executionplan.NewGenerator(a.llm, allTools, a.systemPrompt)
 		return a.runWithExecutionPlan(ctx, input)
