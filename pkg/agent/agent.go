package agent

import (
	"context"
	"fmt"
	"os"
	"strings"

	"github.com/Ingenimax/agent-sdk-go/pkg/executionplan"
	"github.com/Ingenimax/agent-sdk-go/pkg/interfaces"
	"github.com/Ingenimax/agent-sdk-go/pkg/llm/openai"
	"github.com/Ingenimax/agent-sdk-go/pkg/multitenancy"
)

// Agent represents an AI agent
type Agent struct {
<<<<<<< HEAD
	llm                 interfaces.LLM
	memory              interfaces.Memory
	tools               []interfaces.Tool
	orgID               string
	tracer              interfaces.Tracer
	guardrails          interfaces.Guardrails
	systemPrompt        string
	name                string                     // Name of the agent, e.g., "PlatformOps", "Math", "Research"
	requirePlanApproval bool                       // New field to control whether execution plans require approval
	plans               map[string]*ExecutionPlan  // Map of task IDs to execution plans
	plansMutex          sync.RWMutex               // Mutex for thread-safe access to plans
	responseFormat      *interfaces.ResponseFormat // Response format for the agent
=======
	llm                  interfaces.LLM
	memory               interfaces.Memory
	tools                []interfaces.Tool
	orgID                string
	tracer               interfaces.Tracer
	guardrails           interfaces.Guardrails
	systemPrompt         string
	name                 string                   // Name of the agent, e.g., "PlatformOps", "Math", "Research"
	requirePlanApproval  bool                     // New field to control whether execution plans require approval
	planStore            *executionplan.Store     // Store for execution plans
	planGenerator        *executionplan.Generator // Generator for execution plans
	planExecutor         *executionplan.Executor  // Executor for execution plans
	generatedAgentConfig *AgentConfig
	generatedTaskConfigs TaskConfigs
>>>>>>> 80a49406
}

// Option represents an option for configuring an agent
type Option func(*Agent)

// WithLLM sets the LLM for the agent
func WithLLM(llm interfaces.LLM) Option {
	return func(a *Agent) {
		a.llm = llm
	}
}

// WithMemory sets the memory for the agent
func WithMemory(memory interfaces.Memory) Option {
	return func(a *Agent) {
		a.memory = memory
	}
}

// WithTools sets the tools for the agent
func WithTools(tools ...interfaces.Tool) Option {
	return func(a *Agent) {
		a.tools = tools
	}
}

// WithOrgID sets the organization ID for multi-tenancy
func WithOrgID(orgID string) Option {
	return func(a *Agent) {
		a.orgID = orgID
	}
}

// WithTracer sets the tracer for the agent
func WithTracer(tracer interfaces.Tracer) Option {
	return func(a *Agent) {
		a.tracer = tracer
	}
}

// WithGuardrails sets the guardrails for the agent
func WithGuardrails(guardrails interfaces.Guardrails) Option {
	return func(a *Agent) {
		a.guardrails = guardrails
	}
}

// WithSystemPrompt sets the system prompt for the agent
func WithSystemPrompt(prompt string) Option {
	return func(a *Agent) {
		a.systemPrompt = prompt
	}
}

// WithRequirePlanApproval sets whether execution plans require user approval
func WithRequirePlanApproval(require bool) Option {
	return func(a *Agent) {
		a.requirePlanApproval = require
	}
}

// WithName sets the name for the agent
func WithName(name string) Option {
	return func(a *Agent) {
		a.name = name
	}
}

<<<<<<< HEAD
// WithResponseFormat sets the response format for the agent
func WithResponseFormat(formatType interfaces.ResponseFormat) Option {
	return func(a *Agent) {
		a.responseFormat = &formatType
=======
// WithAgentConfig sets the agent configuration from a YAML config
func WithAgentConfig(config AgentConfig, variables map[string]string) Option {
	return func(a *Agent) {
		systemPrompt := FormatSystemPromptFromConfig(config, variables)
		a.systemPrompt = systemPrompt
>>>>>>> 80a49406
	}
}

// NewAgent creates a new agent with the given options
func NewAgent(options ...Option) (*Agent, error) {
	agent := &Agent{
		requirePlanApproval: true, // Default to requiring approval
	}

	for _, option := range options {
		option(agent)
	}

	// Validate required fields
	if agent.llm == nil {
		return nil, fmt.Errorf("LLM is required")
	}

	// Initialize execution plan components
	agent.planStore = executionplan.NewStore()
	agent.planGenerator = executionplan.NewGenerator(agent.llm, agent.tools, agent.systemPrompt)
	agent.planExecutor = executionplan.NewExecutor(agent.tools)

	return agent, nil
}

// NewAgentWithAutoConfig creates a new agent with automatic configuration generation
// based on the system prompt if explicit configuration is not provided
func NewAgentWithAutoConfig(ctx context.Context, options ...Option) (*Agent, error) {
	// First create an agent with the provided options
	agent, err := NewAgent(options...)
	if err != nil {
		return nil, err
	}

	// If the agent doesn't have a name, set a default one
	if agent.name == "" {
		agent.name = "Auto-Configured Agent"
	}

	// If the system prompt is provided but no configuration was explicitly set,
	// generate configuration using the LLM
	if agent.systemPrompt != "" {
		// Generate agent and task configurations from the system prompt
		agentConfig, taskConfigs, err := GenerateConfigFromSystemPrompt(ctx, agent.llm, agent.systemPrompt)
		if err != nil {
			// If we fail to generate configs, just continue with the manual system prompt
			// We don't want to fail agent creation just because auto-config failed
			return agent, nil
		}

		// Create a task configuration map
		taskConfigMap := make(TaskConfigs)
		for i, taskConfig := range taskConfigs {
			taskName := fmt.Sprintf("auto_task_%d", i+1)
			taskConfig.Agent = agent.name // Set the task to use this agent
			taskConfigMap[taskName] = taskConfig
		}

		// Store generated configurations in agent so they can be accessed later
		agent.generatedAgentConfig = &agentConfig
		agent.generatedTaskConfigs = taskConfigMap
	}

	return agent, nil
}

// NewAgentFromConfig creates a new agent from a YAML configuration
func NewAgentFromConfig(agentName string, configs AgentConfigs, variables map[string]string, options ...Option) (*Agent, error) {
	config, exists := configs[agentName]
	if !exists {
		return nil, fmt.Errorf("agent configuration for %s not found", agentName)
	}

	// Add the agent config option
	configOption := WithAgentConfig(config, variables)
	nameOption := WithName(agentName)

	// Combine all options
	allOptions := append([]Option{configOption, nameOption}, options...)

	return NewAgent(allOptions...)
}

// CreateAgentForTask creates a new agent for a specific task
func CreateAgentForTask(taskName string, agentConfigs AgentConfigs, taskConfigs TaskConfigs, variables map[string]string, options ...Option) (*Agent, error) {
	agentName, err := GetAgentForTask(taskConfigs, taskName)
	if err != nil {
		return nil, err
	}

	return NewAgentFromConfig(agentName, agentConfigs, variables, options...)
}

// Run runs the agent with the given input
func (a *Agent) Run(ctx context.Context, input string) (string, error) {
	// If orgID is set on the agent, add it to the context
	if a.orgID != "" {
		ctx = multitenancy.WithOrgID(ctx, a.orgID)
	}

	// Start tracing if available
	var span interfaces.Span
	if a.tracer != nil {
		ctx, span = a.tracer.StartSpan(ctx, "agent.Run")
		defer span.End()
	}

	// Add user message to memory
	if a.memory != nil {
		if err := a.memory.AddMessage(ctx, interfaces.Message{
			Role:    "user",
			Content: input,
		}); err != nil {
			return "", fmt.Errorf("failed to add user message to memory: %w", err)
		}
	}

	// Apply guardrails to input if available
	if a.guardrails != nil {
		guardedInput, err := a.guardrails.ProcessInput(ctx, input)
		if err != nil {
			return "", fmt.Errorf("guardrails error: %w", err)
		}
		input = guardedInput
	}

	// Check if the input is related to an existing plan
	taskID, action, planInput := a.extractPlanAction(input)
	if taskID != "" {
		return a.handlePlanAction(ctx, taskID, action, planInput)
	}

	// Check if the user is asking about the agent's role or identity
	if a.systemPrompt != "" && a.isAskingAboutRole(input) {
		response := a.generateRoleResponse()

		// Add the role response to memory if available
		if a.memory != nil {
			if err := a.memory.AddMessage(ctx, interfaces.Message{
				Role:    "assistant",
				Content: response,
			}); err != nil {
				return "", fmt.Errorf("failed to add role response to memory: %w", err)
			}
		}

		return response, nil
	}

	// If tools are available and plan approval is required, generate an execution plan
	if len(a.tools) > 0 && a.requirePlanApproval {
		return a.runWithExecutionPlan(ctx, input)
	}

	// Otherwise, run without an execution plan
	return a.runWithoutExecutionPlan(ctx, input)
}

// extractPlanAction attempts to extract a plan action from the user input
// Returns taskID, action, and remaining input
func (a *Agent) extractPlanAction(input string) (string, string, string) {
	// This is a placeholder implementation
	// In a real implementation, you would use NLP or pattern matching to extract plan actions
	return "", "", input
}

// handlePlanAction handles actions related to an existing plan
func (a *Agent) handlePlanAction(ctx context.Context, taskID, action, input string) (string, error) {
	plan, exists := a.planStore.GetPlanByTaskID(taskID)
	if !exists {
		return "", fmt.Errorf("plan with task ID %s not found", taskID)
	}

	switch action {
	case "approve":
		return a.approvePlan(ctx, plan)
	case "modify":
		return a.modifyPlan(ctx, plan, input)
	case "cancel":
		return a.cancelPlan(plan)
	case "status":
		return a.getPlanStatus(plan)
	default:
		return "", fmt.Errorf("unknown plan action: %s", action)
	}
}

// approvePlan approves and executes a plan
func (a *Agent) approvePlan(ctx context.Context, plan *executionplan.ExecutionPlan) (string, error) {
	plan.UserApproved = true
	plan.Status = executionplan.StatusApproved

	// Add the approval to memory
	if a.memory != nil {
		if err := a.memory.AddMessage(ctx, interfaces.Message{
			Role:    "user",
			Content: "I approve the plan. Please proceed with execution.",
		}); err != nil {
			return "", fmt.Errorf("failed to add approval to memory: %w", err)
		}
	}

	// Execute the plan
	result, err := a.planExecutor.ExecutePlan(ctx, plan)
	if err != nil {
		return "", fmt.Errorf("failed to execute plan: %w", err)
	}

	// Add the execution result to memory
	if a.memory != nil {
		if err := a.memory.AddMessage(ctx, interfaces.Message{
			Role:    "assistant",
			Content: result,
		}); err != nil {
			return "", fmt.Errorf("failed to add execution result to memory: %w", err)
		}
	}

	return result, nil
}

// modifyPlan modifies a plan based on user input
func (a *Agent) modifyPlan(ctx context.Context, plan *executionplan.ExecutionPlan, input string) (string, error) {
	// Add the modification request to memory
	if a.memory != nil {
		if err := a.memory.AddMessage(ctx, interfaces.Message{
			Role:    "user",
			Content: "I'd like to modify the plan: " + input,
		}); err != nil {
			return "", fmt.Errorf("failed to add modification request to memory: %w", err)
		}
	}

	// Modify the plan
	modifiedPlan, err := a.planGenerator.ModifyExecutionPlan(ctx, plan, input)
	if err != nil {
		return "", fmt.Errorf("failed to modify plan: %w", err)
	}

	// Update the plan in the store
	a.planStore.StorePlan(modifiedPlan)

	// Format the modified plan
	formattedPlan := executionplan.FormatExecutionPlan(modifiedPlan)

	// Add the modified plan to memory
	if a.memory != nil {
		if err := a.memory.AddMessage(ctx, interfaces.Message{
			Role:    "assistant",
			Content: "I've updated the execution plan based on your feedback:\n\n" + formattedPlan + "\nDo you approve this plan? You can modify it further if needed.",
		}); err != nil {
			return "", fmt.Errorf("failed to add modified plan to memory: %w", err)
		}
	}

	return "I've updated the execution plan based on your feedback:\n\n" + formattedPlan + "\nDo you approve this plan? You can modify it further if needed.", nil
}

// cancelPlan cancels a plan
func (a *Agent) cancelPlan(plan *executionplan.ExecutionPlan) (string, error) {
	a.planExecutor.CancelPlan(plan)

	return "Plan cancelled. What would you like to do instead?", nil
}

// getPlanStatus returns the status of a plan
func (a *Agent) getPlanStatus(plan *executionplan.ExecutionPlan) (string, error) {
	status := a.planExecutor.GetPlanStatus(plan)
	formattedPlan := executionplan.FormatExecutionPlan(plan)

	return fmt.Sprintf("Current plan status: %s\n\n%s", status, formattedPlan), nil
}

// runWithExecutionPlan runs the agent with an execution plan
func (a *Agent) runWithExecutionPlan(ctx context.Context, input string) (string, error) {
	// Generate an execution plan
	plan, err := a.planGenerator.GenerateExecutionPlan(ctx, input)
	if err != nil {
		return "", fmt.Errorf("failed to generate execution plan: %w", err)
	}

	// Store the plan
	a.planStore.StorePlan(plan)

	// Format the plan for display
	formattedPlan := executionplan.FormatExecutionPlan(plan)

	// Add the plan to memory
	if a.memory != nil {
		if err := a.memory.AddMessage(ctx, interfaces.Message{
			Role:    "assistant",
			Content: "I've created an execution plan for your request:\n\n" + formattedPlan + "\nDo you approve this plan? You can modify it if needed.",
		}); err != nil {
			return "", fmt.Errorf("failed to add plan to memory: %w", err)
		}
	}

	// Return the plan for user approval
	return "I've created an execution plan for your request:\n\n" + formattedPlan + "\nDo you approve this plan? You can modify it if needed.", nil
}

// runWithoutExecutionPlan runs the agent without an execution plan
func (a *Agent) runWithoutExecutionPlan(ctx context.Context, input string) (string, error) {
	// Get conversation history if memory is available
	var prompt string
	if a.memory != nil {
		history, err := a.memory.GetMessages(ctx)
		if err != nil {
			return "", fmt.Errorf("failed to get conversation history: %w", err)
		}

		// Format history into prompt
		prompt = formatHistoryIntoPrompt(history)
	} else {
		prompt = input
	}

	// Generate response with tools if available
	var response string
	var err error

	// Add system prompt as a generate option
	generateOptions := []interfaces.GenerateOption{}
	if a.systemPrompt != "" {
		generateOptions = append(generateOptions, openai.WithSystemMessage(a.systemPrompt))
	}
	if a.responseFormat != nil {
		generateOptions = append(generateOptions, openai.WithResponseFormat(*a.responseFormat))
	}

	if len(a.tools) > 0 {
		response, err = a.llm.GenerateWithTools(ctx, prompt, a.tools, generateOptions...)
	} else {
		response, err = a.llm.Generate(ctx, prompt, generateOptions...)
	}

	if err != nil {
		return "", fmt.Errorf("failed to generate response: %w", err)
	}

	// Apply guardrails to output if available
	if a.guardrails != nil {
		guardedResponse, err := a.guardrails.ProcessOutput(ctx, response)
		if err != nil {
			return "", fmt.Errorf("guardrails error: %w", err)
		}
		response = guardedResponse
	}

	// Add agent message to memory
	if a.memory != nil {
		if err := a.memory.AddMessage(ctx, interfaces.Message{
			Role:    "assistant",
			Content: response,
		}); err != nil {
			return "", fmt.Errorf("failed to add agent message to memory: %w", err)
		}
	}

	return response, nil
}

// GetTaskByID returns a task by its ID
func (a *Agent) GetTaskByID(taskID string) (*executionplan.ExecutionPlan, bool) {
	return a.planStore.GetPlanByTaskID(taskID)
}

// ListTasks returns a list of all tasks
func (a *Agent) ListTasks() []*executionplan.ExecutionPlan {
	return a.planStore.ListPlans()
}

// formatHistoryIntoPrompt formats conversation history into a prompt
func formatHistoryIntoPrompt(history []interfaces.Message) string {
	// Implementation depends on the LLM's expected format
	var prompt string

	// Simple implementation that concatenates messages
	for _, msg := range history {
		role := msg.Role
		content := msg.Content

		prompt += role + ": " + content + "\n"
	}

	return prompt
}

// ApproveExecutionPlan approves an execution plan for execution
func (a *Agent) ApproveExecutionPlan(ctx context.Context, plan *executionplan.ExecutionPlan) (string, error) {
	return a.approvePlan(ctx, plan)
}

// ModifyExecutionPlan modifies an execution plan based on user input
func (a *Agent) ModifyExecutionPlan(ctx context.Context, plan *executionplan.ExecutionPlan, modifications string) (*executionplan.ExecutionPlan, error) {
	return a.planGenerator.ModifyExecutionPlan(ctx, plan, modifications)
}

// GenerateExecutionPlan generates an execution plan
func (a *Agent) GenerateExecutionPlan(ctx context.Context, input string) (*executionplan.ExecutionPlan, error) {
	return a.planGenerator.GenerateExecutionPlan(ctx, input)
}

// isAskingAboutRole determines if the user is asking about the agent's role or identity
func (a *Agent) isAskingAboutRole(input string) bool {
	// Convert input to lowercase for case-insensitive matching
	lowerInput := strings.ToLower(input)

	// Common phrases that indicate a user asking about the agent's role
	roleQueries := []string{
		"what are you",
		"who are you",
		"what is your role",
		"what do you do",
		"what can you do",
		"what is your purpose",
		"what is your function",
		"tell me about yourself",
		"introduce yourself",
		"what are your capabilities",
		"what are you designed to do",
		"what's your job",
		"what kind of assistant are you",
		"your role",
		"your expertise",
		"what are you expert in",
		"what are you specialized in",
		"your specialty",
		"what's your specialty",
	}

	// Check if any of the role query phrases are in the input
	for _, query := range roleQueries {
		if strings.Contains(lowerInput, query) {
			return true
		}
	}

	return false
}

// generateRoleResponse creates a response based on the agent's system prompt
func (a *Agent) generateRoleResponse() string {
	// If the prompt is empty, return a generic response
	if a.systemPrompt == "" || a.llm == nil {
		return "I'm an AI assistant designed to help you with various tasks and answer your questions. How can I assist you today?"
	}

	// Create a prompt that asks the LLM to generate a role description based on the system prompt
	agentName := "an AI assistant"
	if a.name != "" {
		agentName = a.name
	}

	prompt := fmt.Sprintf(`Based on the following system prompt that defines your role and capabilities, 
generate a brief, natural-sounding response (3-5 sentences) introducing yourself to a user who asked what you can do.
You are named "%s".
Do not directly quote from the system prompt, but create a conversational first-person response that captures your 
purpose, expertise, and how you can help. The response should feel like a natural conversation, not like reading documentation.

System prompt: 
%s

Your response should:
1. Introduce yourself using first-person perspective, mentioning your name ("%s")
2. Briefly explain your specialization or purpose
3. Mention 2-3 key areas you can help with
4. End with a friendly question about how you can assist the user

Response:`, agentName, a.systemPrompt, agentName)

	// Generate a response using the LLM with the system prompt as context
	generateOptions := []interfaces.GenerateOption{}

	// Use the same system prompt to ensure consistent persona
	generateOptions = append(generateOptions, openai.WithSystemMessage(a.systemPrompt))

	// Generate the response
	response, err := a.llm.Generate(context.Background(), prompt, generateOptions...)
	if err != nil {
		// Fallback to a simple response in case of errors
		if a.name != "" {
			return fmt.Sprintf("I'm %s, an AI assistant based on the role defined in my system prompt. How can I help you today?", a.name)
		}
		return "I'm an AI assistant based on the role defined in my system prompt. How can I help you today?"
	}

	return response
}

// ExecuteTaskFromConfig executes a task using its YAML configuration
func (a *Agent) ExecuteTaskFromConfig(ctx context.Context, taskName string, taskConfigs TaskConfigs, variables map[string]string) (string, error) {
	taskConfig, exists := taskConfigs[taskName]
	if !exists {
		return "", fmt.Errorf("task configuration for %s not found", taskName)
	}

	// Replace variables in the task description
	description := taskConfig.Description
	for key, value := range variables {
		placeholder := fmt.Sprintf("{%s}", key)
		description = strings.ReplaceAll(description, placeholder, value)
	}

	// Run the agent with the task description
	result, err := a.Run(ctx, description)
	if err != nil {
		return "", fmt.Errorf("failed to execute task %s: %w", taskName, err)
	}

	// If an output file is specified, write the result to the file
	if taskConfig.OutputFile != "" {
		outputPath := taskConfig.OutputFile
		for key, value := range variables {
			placeholder := fmt.Sprintf("{%s}", key)
			outputPath = strings.ReplaceAll(outputPath, placeholder, value)
		}

		err := os.WriteFile(outputPath, []byte(result), 0644)
		if err != nil {
			return result, fmt.Errorf("failed to write output to file %s: %w", outputPath, err)
		}
	}

	return result, nil
}

// GetGeneratedAgentConfig returns the automatically generated agent configuration, if any
func (a *Agent) GetGeneratedAgentConfig() *AgentConfig {
	return a.generatedAgentConfig
}

// GetGeneratedTaskConfigs returns the automatically generated task configurations, if any
func (a *Agent) GetGeneratedTaskConfigs() TaskConfigs {
	return a.generatedTaskConfigs
}<|MERGE_RESOLUTION|>--- conflicted
+++ resolved
@@ -14,20 +14,6 @@
 
 // Agent represents an AI agent
 type Agent struct {
-<<<<<<< HEAD
-	llm                 interfaces.LLM
-	memory              interfaces.Memory
-	tools               []interfaces.Tool
-	orgID               string
-	tracer              interfaces.Tracer
-	guardrails          interfaces.Guardrails
-	systemPrompt        string
-	name                string                     // Name of the agent, e.g., "PlatformOps", "Math", "Research"
-	requirePlanApproval bool                       // New field to control whether execution plans require approval
-	plans               map[string]*ExecutionPlan  // Map of task IDs to execution plans
-	plansMutex          sync.RWMutex               // Mutex for thread-safe access to plans
-	responseFormat      *interfaces.ResponseFormat // Response format for the agent
-=======
 	llm                  interfaces.LLM
 	memory               interfaces.Memory
 	tools                []interfaces.Tool
@@ -42,7 +28,7 @@
 	planExecutor         *executionplan.Executor  // Executor for execution plans
 	generatedAgentConfig *AgentConfig
 	generatedTaskConfigs TaskConfigs
->>>>>>> 80a49406
+	responseFormat       *interfaces.ResponseFormat // Response format for the agent
 }
 
 // Option represents an option for configuring an agent
@@ -111,18 +97,18 @@
 	}
 }
 
-<<<<<<< HEAD
+// WithAgentConfig sets the agent configuration from a YAML config
+func WithAgentConfig(config AgentConfig, variables map[string]string) Option {
+	return func(a *Agent) {
+		systemPrompt := FormatSystemPromptFromConfig(config, variables)
+		a.systemPrompt = systemPrompt
+	}
+}
+
 // WithResponseFormat sets the response format for the agent
 func WithResponseFormat(formatType interfaces.ResponseFormat) Option {
 	return func(a *Agent) {
 		a.responseFormat = &formatType
-=======
-// WithAgentConfig sets the agent configuration from a YAML config
-func WithAgentConfig(config AgentConfig, variables map[string]string) Option {
-	return func(a *Agent) {
-		systemPrompt := FormatSystemPromptFromConfig(config, variables)
-		a.systemPrompt = systemPrompt
->>>>>>> 80a49406
 	}
 }
 
