<div align="center">
<img src="/docs/img/logo-header.png#gh-light-mode-only" alt="Ingenimax" width="600">
<img src="/docs/img/logo-header-inverted.png#gh-dark-mode-only" alt="Ingenimax" width="600">
</div>

# Agent Go SDK

A powerful Go framework for building production-ready AI agents that seamlessly integrates memory management, tool execution, multi-LLM support, and enterprise features into a flexible, extensible architecture.

## Features

### Core Capabilities
- 🧠 **Multi-Model Intelligence**: Seamless integration with OpenAI, Anthropic, and Google Vertex AI (Gemini models).
- 🔧 **Modular Tool Ecosystem**: Expand agent capabilities with plug-and-play tools for web search, data retrieval, and custom operations
- 📝 **Advanced Memory Management**: Persistent conversation tracking with buffer and vector-based retrieval options
- 🔌 **MCP Integration**: Support for Model Context Protocol (MCP) servers via HTTP and stdio transports

### Enterprise-Ready
- 🚦 **Built-in Guardrails**: Comprehensive safety mechanisms for responsible AI deployment
- 📈 **Complete Observability**: Integrated tracing and logging for monitoring and debugging
- 🏢 **Enterprise Multi-tenancy**: Securely support multiple organizations with isolated resources

### Development Experience
- 🛠️ **Structured Task Framework**: Plan, approve, and execute complex multi-step operations
- 📄 **Declarative Configuration**: Define sophisticated agents and tasks using intuitive YAML definitions
- 🧙 **Zero-Effort Bootstrapping**: Auto-generate complete agent configurations from simple system prompts

## Getting Started

### Prerequisites

- Go 1.23+
- Redis (optional, for distributed memory)

### Installation

Add the SDK to your Go project:

```bash
go get github.com/Ingenimax/agent-sdk-go
```

### Configuration

The SDK uses environment variables for configuration. Key variables include:

- `OPENAI_API_KEY`: Your OpenAI API key
- `OPENAI_MODEL`: The model to use (e.g., gpt-4o-mini)
- `LOG_LEVEL`: Logging level (debug, info, warn, error)
- `REDIS_ADDRESS`: Redis server address (if using Redis for memory)

See `.env.example` for a complete list of configuration options.

## Usage Examples

### Creating a Simple Agent

```go
package main

import (
	"context"
	"fmt"

	"github.com/Ingenimax/agent-sdk-go/pkg/agent"
	"github.com/Ingenimax/agent-sdk-go/pkg/config"
	"github.com/Ingenimax/agent-sdk-go/pkg/llm/openai"
	"github.com/Ingenimax/agent-sdk-go/pkg/logging"
	"github.com/Ingenimax/agent-sdk-go/pkg/memory"
	"github.com/Ingenimax/agent-sdk-go/pkg/multitenancy"
	"github.com/Ingenimax/agent-sdk-go/pkg/tools"
	"github.com/Ingenimax/agent-sdk-go/pkg/tools/websearch"
)

func main() {
	// Create a logger
	logger := logging.New()

	// Get configuration
	cfg := config.Get()

	// Create a new agent with OpenAI
	openaiClient := openai.NewClient(cfg.LLM.OpenAI.APIKey,
		openai.WithLogger(logger))

	agent, err := agent.NewAgent(
		agent.WithLLM(openaiClient),
		agent.WithMemory(memory.NewConversationBuffer()),
		agent.WithTools(createTools(logger).List()...),
		agent.WithSystemPrompt("You are a helpful AI assistant. When you don't know the answer or need real-time information, use the available tools to find the information."),
		agent.WithName("ResearchAssistant"),
	)
	if err != nil {
		logger.Error(context.Background(), "Failed to create agent", map[string]interface{}{"error": err.Error()})
		return
	}

	// Create a context with organization ID and conversation ID
	ctx := context.Background()
	ctx = multitenancy.WithOrgID(ctx, "default-org")
	ctx = context.WithValue(ctx, memory.ConversationIDKey, "conversation-123")

	// Run the agent
	response, err := agent.Run(ctx, "What's the weather in San Francisco?")
	if err != nil {
		logger.Error(ctx, "Failed to run agent", map[string]interface{}{"error": err.Error()})
		return
	}

	fmt.Println(response)
}

func createTools(logger logging.Logger) *tools.Registry {
	// Get configuration
	cfg := config.Get()

	// Create tools registry
	toolRegistry := tools.NewRegistry()

	// Add web search tool if API keys are available
	if cfg.Tools.WebSearch.GoogleAPIKey != "" && cfg.Tools.WebSearch.GoogleSearchEngineID != "" {
		searchTool := websearch.New(
			cfg.Tools.WebSearch.GoogleAPIKey,
			cfg.Tools.WebSearch.GoogleSearchEngineID,
		)
		toolRegistry.Register(searchTool)
	}

	return toolRegistry
}
```

### Creating an Agent with YAML Configuration

```go
package main

import (
	"context"
	"fmt"
	"log"
	"os"
	"path/filepath"
	"strings"

	"github.com/Ingenimax/agent-sdk-go/pkg/agent"
	"github.com/Ingenimax/agent-sdk-go/pkg/llm/openai"
)

func main() {
	// Get OpenAI API key from environment
	apiKey := os.Getenv("OPENAI_API_KEY")
	if apiKey == "" {
		log.Fatal("OpenAI API key not provided. Set OPENAI_API_KEY environment variable.")
	}

	// Create the LLM client
	llm := openai.NewClient(apiKey)

	// Load agent configurations
	agentConfigs, err := agent.LoadAgentConfigsFromFile("agents.yaml")
	if err != nil {
		log.Fatalf("Failed to load agent configurations: %v", err)
	}

	// Load task configurations
	taskConfigs, err := agent.LoadTaskConfigsFromFile("tasks.yaml")
	if err != nil {
		log.Fatalf("Failed to load task configurations: %v", err)
	}

	// Create variables map for template substitution
	variables := map[string]string{
		"topic": "Artificial Intelligence",
	}

	// Create the agent for a specific task
	taskName := "research_task"
	agent, err := agent.CreateAgentForTask(taskName, agentConfigs, taskConfigs, variables, agent.WithLLM(llm))
	if err != nil {
		log.Fatalf("Failed to create agent for task: %v", err)
	}

	// Execute the task
	fmt.Printf("Executing task '%s' with topic '%s'...\n", taskName, variables["topic"])
	result, err := agent.ExecuteTaskFromConfig(context.Background(), taskName, taskConfigs, variables)
	if err != nil {
		log.Fatalf("Failed to execute task: %v", err)
	}

	// Print the result
	fmt.Println("\nTask Result:")
	fmt.Println(result)
}
```

Example YAML configurations:

**agents.yaml**:
```yaml
researcher:
  role: >
    {topic} Senior Data Researcher
  goal: >
    Uncover cutting-edge developments in {topic}
  backstory: >
    You're a seasoned researcher with a knack for uncovering the latest
    developments in {topic}. Known for your ability to find the most relevant
    information and present it in a clear and concise manner.

reporting_analyst:
  role: >
    {topic} Reporting Analyst
  goal: >
    Create detailed reports based on {topic} data analysis and research findings
  backstory: >
    You're a meticulous analyst with a keen eye for detail. You're known for
    your ability to turn complex data into clear and concise reports, making
    it easy for others to understand and act on the information you provide.
```

**tasks.yaml**:
```yaml
research_task:
  description: >
    Conduct a thorough research about {topic}
    Make sure you find any interesting and relevant information given
    the current year is 2025.
  expected_output: >
    A list with 10 bullet points of the most relevant information about {topic}
  agent: researcher

reporting_task:
  description: >
    Review the context you got and expand each topic into a full section for a report.
    Make sure the report is detailed and contains any and all relevant information.
  expected_output: >
    A fully fledged report with the main topics, each with a full section of information.
    Formatted as markdown without '```'
  agent: reporting_analyst
  output_file: "{topic}_report.md"
```

### Auto-Generating Agent Configurations

```go
package main

import (
	"context"
	"fmt"
	"os"

	"github.com/Ingenimax/agent-sdk-go/pkg/agent"
	"github.com/Ingenimax/agent-sdk-go/pkg/config"
	"github.com/Ingenimax/agent-sdk-go/pkg/llm/openai"
)

func main() {
	// Load configuration
	cfg := config.Get()

	// Create LLM client
	openaiClient := openai.NewClient(cfg.LLM.OpenAI.APIKey)

	// Create agent with auto-configuration from system prompt
	agent, err := agent.NewAgentWithAutoConfig(
		context.Background(),
		agent.WithLLM(openaiClient),
		agent.WithSystemPrompt("You are a travel advisor who helps users plan trips and vacations. You specialize in finding hidden gems and creating personalized itineraries based on travelers' preferences."),
		agent.WithName("Travel Assistant"),
	)
	if err != nil {
		panic(err)
	}

	// Access the generated configurations
	agentConfig := agent.GetGeneratedAgentConfig()
	taskConfigs := agent.GetGeneratedTaskConfigs()

	// Print generated agent details
	fmt.Printf("Generated Agent Role: %s\n", agentConfig.Role)
	fmt.Printf("Generated Agent Goal: %s\n", agentConfig.Goal)
	fmt.Printf("Generated Agent Backstory: %s\n", agentConfig.Backstory)

	// Print generated tasks
	fmt.Println("\nGenerated Tasks:")
	for taskName, taskConfig := range taskConfigs {
		fmt.Printf("- %s: %s\n", taskName, taskConfig.Description)
	}

	// Save the generated configurations to YAML files
	agentConfigMap := map[string]agent.AgentConfig{
		"Travel Assistant": *agentConfig,
	}

	// Save agent configs to file
	agentYaml, _ := os.Create("agent_config.yaml")
	defer agentYaml.Close()
	agent.SaveAgentConfigsToFile(agentConfigMap, agentYaml)

	// Save task configs to file
	taskYaml, _ := os.Create("task_config.yaml")
	defer taskYaml.Close()
	agent.SaveTaskConfigsToFile(taskConfigs, taskYaml)

	// Use the auto-configured agent
	response, err := agent.Run(context.Background(), "I want to plan a 3-day trip to Tokyo.")
	if err != nil {
		panic(err)
	}
	fmt.Println(response)
}
```

The auto-configuration feature uses LLM reasoning to derive a complete agent profile and associated tasks from a simple system prompt. The generated configurations include:

- **Agent Profile**: Role, goal, and backstory that define the agent's persona
- **Task Definitions**: Specialized tasks the agent can perform, with descriptions and expected outputs
- **Reusable YAML**: Save configurations for reuse in other applications

This approach dramatically reduces the effort needed to create specialized agents while ensuring consistency and quality.

### Using MCP Servers with an Agent

```go
package main

import (
	"context"
	"fmt"
	"log"
	"os"

	"github.com/Ingenimax/agent-sdk-go/pkg/agent"
	"github.com/Ingenimax/agent-sdk-go/pkg/interfaces"
	"github.com/Ingenimax/agent-sdk-go/pkg/llm/openai"
	"github.com/Ingenimax/agent-sdk-go/pkg/mcp"
	"github.com/Ingenimax/agent-sdk-go/pkg/memory"
	"github.com/Ingenimax/agent-sdk-go/pkg/multitenancy"
)

func main() {
	logger := log.New(os.Stderr, "AGENT: ", log.LstdFlags)

	// Create OpenAI LLM client
	apiKey := os.Getenv("OPENAI_API_KEY")
	if apiKey == "" {
		logger.Fatal("Please set the OPENAI_API_KEY environment variable.")
	}
	llm := openai.NewClient(apiKey, openai.WithModel("gpt-4o-mini"))

	// Create MCP servers
	var mcpServers []interfaces.MCPServer

	// Connect to HTTP-based MCP server
	httpServer, err := mcp.NewHTTPServer(context.Background(), mcp.HTTPServerConfig{
		BaseURL: "http://localhost:8083/mcp",
	})
	if err != nil {
		logger.Printf("Warning: Failed to initialize HTTP MCP server: %v", err)
	} else {
		mcpServers = append(mcpServers, httpServer)
		logger.Println("Successfully initialized HTTP MCP server.")
	}

	// Connect to stdio-based MCP server
	stdioServer, err := mcp.NewStdioServer(context.Background(), mcp.StdioServerConfig{
		Command: "go",
		Args:    []string{"run", "./server-stdio/main.go"},
	})
	if err != nil {
		logger.Printf("Warning: Failed to initialize STDIO MCP server: %v", err)
	} else {
		mcpServers = append(mcpServers, stdioServer)
		logger.Println("Successfully initialized STDIO MCP server.")
	}

	// Create agent with MCP server support
	myAgent, err := agent.NewAgent(
		agent.WithLLM(llm),
		agent.WithMCPServers(mcpServers),
		agent.WithMemory(memory.NewConversationBuffer()),
		agent.WithSystemPrompt("You are an AI assistant that can use tools from MCP servers."),
		agent.WithName("MCPAgent"),
	)
	if err != nil {
		logger.Fatalf("Failed to create agent: %v", err)
	}

	// Create context with organization and conversation IDs
	ctx := context.Background()
	ctx = multitenancy.WithOrgID(ctx, "default-org")
	ctx = context.WithValue(ctx, memory.ConversationIDKey, "mcp-demo")

	// Run the agent with a query that will use MCP tools
	response, err := myAgent.Run(ctx, "What time is it right now?")
	if err != nil {
		logger.Fatalf("Agent run failed: %v", err)
	}

	fmt.Println("Agent response:", response)
}
```

## Architecture

The SDK follows a modular architecture with these key components:

- **Agent**: Coordinates the LLM, memory, and tools
- **LLM**: Interface to language model providers (OpenAI, Anthropic, Google Vertex AI)
- **Memory**: Stores conversation history and context
- **Tools**: Extend the agent's capabilities
- **Vector Store**: For semantic search and retrieval
- **Guardrails**: Ensures safe and responsible AI usage
- **Execution Plan**: Manages planning, approval, and execution of complex tasks
- **Configuration**: YAML-based agent and task definitions

### Supported LLM Providers

- **OpenAI**: GPT-4, GPT-3.5, and other OpenAI models
- **Anthropic**: Claude 3.5 Sonnet, Claude 3 Haiku, and other Claude models  
- **Google Vertex AI**: Gemini 1.5 Pro, Gemini 1.5 Flash, Gemini 2.0 Flash, and Gemini Pro Vision
  - Advanced reasoning modes (none, minimal, comprehensive)
  - Multimodal capabilities with vision models
  - Function calling and tool integration
  - Flexible authentication (ADC or service account files)
- **Ollama**: Local LLM server supporting various open-source models
  - Run models locally without external API calls
<<<<<<< HEAD
- **vLLM**: High-performance local LLM inference with PagedAttention
  - Optimized for GPU inference with CUDA
  - Efficient memory management for large models
  - Support for Llama2, Mistral, CodeLlama, and other models
  - Model management (list, pull, switch models)
  - Local processing for reduced latency and privacy

=======
  - Support for Llama2, Mistral, CodeLlama, and other models
  - Model management (list, pull, switch models)
  - Local processing for reduced latency and privacy
>>>>>>> 3ca17e30

## Examples

Check out the `cmd/examples` directory for complete examples:

- **Simple Agent**: Basic agent with system prompt
- **YAML Configuration**: Defining agents and tasks in YAML
- **Auto-Configuration**: Generating agent configurations from system prompts
- **Agent Config Wizard**: Interactive CLI for creating and using agents
- **MCP Integration**: Using Model Context Protocol servers with agents
- **Multi-LLM Support**: Examples using OpenAI, Anthropic, and Vertex AI
- **Vertex AI Integration**: Comprehensive examples with Gemini models, reasoning modes, and tools

### LLM Provider Examples

- `examples/llm/openai/`: OpenAI integration examples
- `examples/llm/anthropic/`: Anthropic Claude integration examples  
- `examples/llm/vertex/`: Google Vertex AI integration examples with Gemini models
- `examples/llm/ollama/`: Ollama local LLM integration examples
<<<<<<< HEAD
- `examples/llm/vllm/`: vLLM high-performance local LLM integration examples
=======
>>>>>>> 3ca17e30

## License

This project is licensed under the MIT License - see the LICENSE file for details.

## Documentation

For more detailed information, refer to the following documents:

- [Environment Variables](docs/environment_variables.md)
- [Memory](docs/memory.md)
- [Tracing](docs/tracing.md)
- [Vector Store](docs/vectorstore.md)
- [LLM](docs/llm.md)
- [Multitenancy](docs/multitenancy.md)
- [Task](docs/task.md)
- [Tools](docs/tools.md)
- [Agent](docs/agent.md)
- [Execution Plan](docs/execution_plan.md)
- [Guardrails](docs/guardrails.md)
- [MCP](docs/mcp.md)<|MERGE_RESOLUTION|>--- conflicted
+++ resolved
@@ -427,19 +427,15 @@
   - Flexible authentication (ADC or service account files)
 - **Ollama**: Local LLM server supporting various open-source models
   - Run models locally without external API calls
-<<<<<<< HEAD
+  - Support for Llama2, Mistral, CodeLlama, and other models
+  - Model management (list, pull, switch models)
+  - Local processing for reduced latency and privacy
 - **vLLM**: High-performance local LLM inference with PagedAttention
   - Optimized for GPU inference with CUDA
   - Efficient memory management for large models
   - Support for Llama2, Mistral, CodeLlama, and other models
   - Model management (list, pull, switch models)
   - Local processing for reduced latency and privacy
-
-=======
-  - Support for Llama2, Mistral, CodeLlama, and other models
-  - Model management (list, pull, switch models)
-  - Local processing for reduced latency and privacy
->>>>>>> 3ca17e30
 
 ## Examples
 
@@ -459,10 +455,7 @@
 - `examples/llm/anthropic/`: Anthropic Claude integration examples  
 - `examples/llm/vertex/`: Google Vertex AI integration examples with Gemini models
 - `examples/llm/ollama/`: Ollama local LLM integration examples
-<<<<<<< HEAD
 - `examples/llm/vllm/`: vLLM high-performance local LLM integration examples
-=======
->>>>>>> 3ca17e30
 
 ## License
 
