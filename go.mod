module github.com/Ingenimax/agent-sdk-go

go 1.23.0

toolchain go1.23.7

require (
	github.com/go-openapi/strfmt v0.23.0
	github.com/go-redis/redis/v8 v8.11.5
	github.com/google/go-github/v45 v45.2.0
	github.com/google/uuid v1.6.0
	github.com/henomis/langfuse-go v0.0.3
	github.com/lib/pq v1.10.9
	github.com/rs/zerolog v1.33.0
	github.com/sashabaranov/go-openai v1.38.0
	github.com/stretchr/testify v1.10.0
	github.com/supabase-community/postgrest-go v0.0.11
	github.com/supabase-community/supabase-go v0.0.4
	github.com/weaviate/weaviate v1.29.0
	github.com/weaviate/weaviate-go-client/v5 v5.0.2
	go.opentelemetry.io/otel v1.35.0
	go.opentelemetry.io/otel/exporters/otlp/otlptrace v1.35.0
	go.opentelemetry.io/otel/exporters/otlp/otlptrace/otlptracegrpc v1.35.0
	go.opentelemetry.io/otel/sdk v1.35.0
	go.opentelemetry.io/otel/trace v1.35.0
	golang.org/x/oauth2 v0.26.0
	gopkg.in/yaml.v3 v3.0.1
)

require (
	github.com/asaskevich/govalidator v0.0.0-20230301143203-a9d515a09cc2 // indirect
	github.com/cenkalti/backoff/v4 v4.3.0 // indirect
	github.com/cespare/xxhash/v2 v2.3.0 // indirect
	github.com/davecgh/go-spew v1.1.2-0.20180830191138-d8f796af33cc // indirect
	github.com/dgryski/go-rendezvous v0.0.0-20200823014737-9f7001d12a5f // indirect
	github.com/go-logr/logr v1.4.2 // indirect
	github.com/go-logr/stdr v1.2.2 // indirect
	github.com/go-openapi/analysis v0.23.0 // indirect
	github.com/go-openapi/errors v0.22.0 // indirect
	github.com/go-openapi/jsonpointer v0.21.0 // indirect
	github.com/go-openapi/jsonreference v0.21.0 // indirect
	github.com/go-openapi/loads v0.22.0 // indirect
	github.com/go-openapi/runtime v0.24.2 // indirect
	github.com/go-openapi/spec v0.21.0 // indirect
	github.com/go-openapi/swag v0.23.0 // indirect
	github.com/go-openapi/validate v0.24.0 // indirect
	github.com/google/go-querystring v1.1.0 // indirect
	github.com/grpc-ecosystem/grpc-gateway/v2 v2.26.1 // indirect
	github.com/henomis/restclientgo v1.2.0 // indirect
	github.com/josharian/intern v1.0.0 // indirect
	github.com/mailru/easyjson v0.7.7 // indirect
	github.com/mattn/go-colorable v0.1.13 // indirect
	github.com/mattn/go-isatty v0.0.20 // indirect
	github.com/mitchellh/mapstructure v1.5.0 // indirect
	github.com/oklog/ulid v1.3.1 // indirect
	github.com/onsi/gomega v1.35.1 // indirect
	github.com/opentracing/opentracing-go v1.2.0 // indirect
	github.com/pkg/errors v0.9.1 // indirect
	github.com/pmezard/go-difflib v1.0.1-0.20181226105442-5d4384ee4fb2 // indirect
	github.com/supabase-community/functions-go v0.0.0-20220927045802-22373e6cb51d // indirect
	github.com/supabase-community/gotrue-go v1.2.0 // indirect
	github.com/supabase-community/storage-go v0.7.0 // indirect
	github.com/tomnomnom/linkheader v0.0.0-20180905144013-02ca5825eb80 // indirect
	go.mongodb.org/mongo-driver v1.14.0 // indirect
	go.opentelemetry.io/auto/sdk v1.1.0 // indirect
	go.opentelemetry.io/otel/metric v1.35.0 // indirect
	go.opentelemetry.io/proto/otlp v1.5.0 // indirect
<<<<<<< HEAD
	golang.org/x/crypto v0.35.0 // indirect
	golang.org/x/net v0.35.0 // indirect
	golang.org/x/sys v0.30.0 // indirect
	golang.org/x/text v0.22.0 // indirect
=======
	golang.org/x/crypto v0.36.0 // indirect
	golang.org/x/net v0.38.0 // indirect
	golang.org/x/sys v0.31.0 // indirect
	golang.org/x/text v0.23.0 // indirect
>>>>>>> e0976eee
	google.golang.org/genproto/googleapis/api v0.0.0-20250218202821-56aae31c358a // indirect
	google.golang.org/genproto/googleapis/rpc v0.0.0-20250218202821-56aae31c358a // indirect
	google.golang.org/grpc v1.71.0 // indirect
	google.golang.org/protobuf v1.36.5 // indirect
	gopkg.in/yaml.v2 v2.4.0 // indirect
)<|MERGE_RESOLUTION|>--- conflicted
+++ resolved
@@ -65,17 +65,10 @@
 	go.opentelemetry.io/auto/sdk v1.1.0 // indirect
 	go.opentelemetry.io/otel/metric v1.35.0 // indirect
 	go.opentelemetry.io/proto/otlp v1.5.0 // indirect
-<<<<<<< HEAD
-	golang.org/x/crypto v0.35.0 // indirect
-	golang.org/x/net v0.35.0 // indirect
-	golang.org/x/sys v0.30.0 // indirect
-	golang.org/x/text v0.22.0 // indirect
-=======
 	golang.org/x/crypto v0.36.0 // indirect
 	golang.org/x/net v0.38.0 // indirect
 	golang.org/x/sys v0.31.0 // indirect
 	golang.org/x/text v0.23.0 // indirect
->>>>>>> e0976eee
 	google.golang.org/genproto/googleapis/api v0.0.0-20250218202821-56aae31c358a // indirect
 	google.golang.org/genproto/googleapis/rpc v0.0.0-20250218202821-56aae31c358a // indirect
 	google.golang.org/grpc v1.71.0 // indirect
